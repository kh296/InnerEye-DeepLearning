--- conflicted
+++ resolved
@@ -26,8 +26,4 @@
 
   - bash: |
       echo -e "variables:\n  subscription_id: '$(InnerEyeDevSubscriptionID)'\n  application_id: '$(InnerEyeDeepLearningServicePrincipalID)'" > InnerEyePrivateSettings.yml
-<<<<<<< HEAD
-    displayName: Provide subscription information
-=======
-    displayName: Store subscription in InnerEyePrivateSettings.yml
->>>>>>> 7a98d4d6
+    displayName: Store subscription in InnerEyePrivateSettings.yml