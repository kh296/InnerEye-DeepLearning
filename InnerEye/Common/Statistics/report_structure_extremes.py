#  ------------------------------------------------------------------------------------------
#  Copyright (c) Microsoft Corporation. All rights reserved.
#  Licensed under the MIT License (MIT). See LICENSE in the repo root for license information.
#  ------------------------------------------------------------------------------------------
"""
Script to generate a report on the structures in a dataset. The single argument should be a dataset
directory, containing subject subdirectories each with a numerical name, and in turn containing a "*.nii.gz"
file for each structure.

The output is a table with header

xLo xHi xMx yLo yHi yMx zLo zHi zMx    Sub Series   Structure    Missing

where xLo and xHi are the lowest and highest x (sagittal) values of any voxel in the structure, and xMx is the maximum
x value in the image, i.e. the size in the x direction minus one. Similarly for the columns headed "y" (coronal) and
"z" (axial). "Sub" and "Structure" are the subject and structure being analyzed (i.e. the file is Sub/Structure.nii.gz).
If a structure is empty, all the "Lo" and "Hi" values are given as -1.

If any slices (in any dimension) are missing, they are indicated like this after the file name:

 91 187 500 140 276 500   0 108 139    258 femur_r         zMs:79-107

This means: slices 79 to 107 inclusive in the z direction are missing, i.e. there is at least one slice below
79 that contains voxels for the structure, and at least one slice above 107, but none in the range 79 to 107.
"""

import csv
import os
from pathlib import Path
from typing import Dict, Iterator, List, Optional, Set, TextIO, Tuple

import numpy as np
import param
<<<<<<< HEAD
from azure.storage.blob.blockblobservice import BlockBlobService
=======
>>>>>>> 480320cb

from InnerEye.Azure.azure_config import AzureConfig
from InnerEye.Common import fixed_paths
from InnerEye.Common.common_util import logging_to_stdout
from InnerEye.Common.generic_parsing import GenericConfig
from InnerEye.ML.utils.io_util import read_image_as_array_with_header

MISSING_SLICE_MARKER = "Ms:"
NIFTI_SUFFIX = ".nii.gz"


class ReportStructureExtremesConfig(GenericConfig):
    dataset: str = param.String(default=".", doc="Dataset name or directory to process")
    settings: Path = param.ClassSelector(class_=Path, default=fixed_paths.SETTINGS_YAML_FILE,
                                         doc="YAML file that contains settings to access Azure.")


def populate_series_maps(dataset_csv_path: str) -> Tuple[Dict[str, str], Dict[str, str]]:
    series_map = {}
    institution_map = {}
    with open(dataset_csv_path) as file:
        for row in csv.reader(file):
            series_map[row[0]] = row[3]
            institution_map[row[0]] = row[4]
    return series_map, institution_map


def open_with_header(path: str, path_set: Set[str]) -> TextIO:
    exists = os.path.isfile(path)
    file = open(path, "a")
    if not exists:
        path_set.add(path)
        file.write("xLo xHi xMx yLo yHi yMx zLo zHi zMx    Sub Series   Structure       Missing\n")
    return file


def report_structure_extremes(dataset_dir: str, azure_config: AzureConfig) -> None:
    """
    Writes structure-extreme lines for the subjects in a directory.
    If there are any structures with missing slices, a ValueError is raised after writing all the lines.
    This allows a build failure to be triggered when such structures exist.
    :param azure_config: An object with all necessary information for accessing Azure.
    :param dataset_dir: directory containing subject subdirectories with integer names.
    """
    if not os.path.isdir(dataset_dir):
        raise ValueError(f"Invalid path: {dataset_dir}")
    subjects: Set[int] = set()
    series_map = None
    institution_map = None
    for subj in os.listdir(dataset_dir):
        try:
            subjects.add(int(subj))
        except ValueError:
            if subj == "dataset.csv":
                # We should find this in every dataset_dir.
                series_map, institution_map = populate_series_maps(os.path.join(dataset_dir, subj))
            pass
    if institution_map is None or series_map is None:
        raise FileNotFoundError(f"Cannot find {dataset_dir}/dataset.csv")
    if not subjects:
        print(f"No subject directories found in {dataset_dir}")
        return
    print(f"Found {len(subjects)} subjects in {dataset_dir}")
    # You could temporarily edit subjects to be an explicit list of integers here, to process only certain subjects:
    # subjects = [23, 42, 99]
    full_output_dir = os.path.join(dataset_dir, "structure_extremes_full")
    os.makedirs(full_output_dir)
    problems_output_dir = os.path.join(dataset_dir, "structure_extremes_problems")
    os.makedirs(problems_output_dir)
    n_missing = 0
    files_created: Set[str] = set()
    for (index, subj_int) in enumerate(sorted(subjects), 1):
        subj = str(subj_int)
        institution_id = institution_map.get(subj, "")
        out = open_with_header(os.path.join(full_output_dir, institution_id + ".txt"), files_created)
        err = None
        for line in report_structure_extremes_for_subject(os.path.join(dataset_dir, subj), series_map[subj]):
            out.write(line + "\n")
            if line.find(MISSING_SLICE_MARKER) > 0:
                if err is None:
                    err = open_with_header(os.path.join(problems_output_dir, institution_id + ".txt"), files_created)
                err.write(line + "\n")
                n_missing += 1
        out.close()
        if err is not None:
            err.close()
        if index % 25 == 0:
            print(f"Processed {index} subjects")
    print(f"Processed all {len(subjects)} subjects")
    # If we found any structures with missing slices, raise an exception, which should be
    # uncaught where necessary to make any appropriate build step fail.
    if n_missing > 0:
        raise ValueError(f"Found {n_missing} structures with missing slices")

def report_structure_extremes_for_subject(subj_dir: str, series_id: str) -> Iterator[str]:
    """
    :param subj_dir: subject directory, containing <structure>.nii.gz files
    :param series_id: series identifier for the subject
    Yields a line for every <structure>.nii.gz file in the directory.
    """
    subject = os.path.basename(subj_dir)
    series_prefix = "" if series_id is None else series_id[:8]
    for base in sorted(os.listdir(subj_dir)):
        # We ignore ct.nii.gz files; we should ignore other image files too.
        if base != "ct" + NIFTI_SUFFIX and base.endswith(NIFTI_SUFFIX):
            data, _ = read_image_as_array_with_header(Path(os.path.join(subj_dir, base)))
            yield line_for_structure(subject, series_prefix, base, data)


def line_for_structure(subject: str, series_prefix: str, base: str, data: np.array) -> str:
    """
    :param subject: a subject, to include in the result
    :param series_prefix: first 8 characters (if any) of the series ID of the subject
    :param base: a file basename ending in ".nii.gz", to include in the result
    :param data: an array of 0's and 1's delineating the structure
    :return: a line to add to the report
    """
    # Array of x values where some voxel is positive.
    presence_x = np.where((data > 0).any(axis=1).any(axis=1))[0]
    # Array of y values where some voxel is positive.
    presence_y = np.where((data > 0).any(axis=0).any(axis=1))[0]
    # Array of z values where some voxel is positive.
    presence_z = np.where((data > 0).any(axis=0).any(axis=0))[0]
    shape = data.shape
    values = [extent_list(presence_x, shape[0] - 1),
              extent_list(presence_y, shape[1] - 1),
              extent_list(presence_z, shape[2] - 1)]
    line = ""
    suffix = ""
    for xyz, pairs in zip(("x", "y", "z"), values):
        line += " ".join(f"{value:3d}" for value in pairs[0]) + " "
        if pairs[1]:
            suffix += f" {xyz}{MISSING_SLICE_MARKER}" + ",".join(pairs[1])
    structure = base[:-len(NIFTI_SUFFIX)]
    line += f"   {subject:>3s} {series_prefix:<8s} {structure:<15s}{suffix}"
    return line


def extent_list(presence: np.array, max_value: int) -> Tuple[List[int], List[str]]:
    """
    :param presence: a 1-D array of distinct integers in increasing order.
    :param max_value: any integer, not necessarily related to presence
    :return: two tuples: (1) a list of the minimum and maximum values of presence, and max_value;
    (2) a list of strings, each denoting a missing range of values within "presence".
    """
    if len(presence) == 0:
        return [-1, -1, max_value], []
    n_missing = presence[-1] - presence[0] + 1 - len(presence)
    result = [presence[0], presence[-1], max_value]
    if n_missing == 0:
        return result, []
    missing_ranges = derive_missing_ranges(presence)
    return result, missing_ranges


def derive_missing_ranges(presence: np.array) -> List[str]:
    """
    :param presence: a 1-D array of distinct integers in increasing order.
    :return: a list of strings, each denoting a missing range of values within "presence".
    """
    # "missing" is a list of pairs, each of which is [start, end] of most recent
    # range found so far.
    missing = []
    previous = presence[0]
    for current in presence[1:]:
        if current != previous + 1:
            missing.append((previous + 1, current - 1))
        previous = current
    missing_ranges = [f"{i}" if i == j else f"{i}-{j}" for i, j in missing]
    return missing_ranges


def main(settings_yaml_file: Optional[Path] = None,
         project_root: Optional[Path] = None) -> None:
    """
    Main function.
    """
    logging_to_stdout()
    config = ReportStructureExtremesConfig.parse_args()
    azure_config = AzureConfig.from_yaml(yaml_file_path=settings_yaml_file or config.settings,
                                         project_root=project_root)
    report_structure_extremes(config.dataset, azure_config)


if __name__ == '__main__':
    main(project_root=fixed_paths.repository_root_directory())<|MERGE_RESOLUTION|>--- conflicted
+++ resolved
@@ -31,10 +31,6 @@
 
 import numpy as np
 import param
-<<<<<<< HEAD
-from azure.storage.blob.blockblobservice import BlockBlobService
-=======
->>>>>>> 480320cb
 
 from InnerEye.Azure.azure_config import AzureConfig
 from InnerEye.Common import fixed_paths
